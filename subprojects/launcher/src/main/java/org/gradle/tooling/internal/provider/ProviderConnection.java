--- conflicted
+++ resolved
@@ -119,9 +119,6 @@
             loggingServices = this.loggingServices;
             executer = embeddedExecutor;
         } else {
-<<<<<<< HEAD
-            loggingServices = this.loggingServices.newToolingApiLogging();
-=======
             if(operationParameters.isColorOutput() != null && operationParameters.isColorOutput() && operationParameters.getStandardOutput() != null) {
                 PrintStream outStr = new PrintStream(operationParameters.getStandardOutput());
                 DefaultColorMap colourMap = new DefaultColorMap();
@@ -129,9 +126,8 @@
                 Console console = new AnsiConsole(outStr, outStr, colourMap, true);
                 loggingServices = this.loggingServices.newColoredLogging(console);
             } else {
-                loggingServices = this.loggingServices.newLogging();
+                loggingServices = this.loggingServices.newToolingApiLogging();
             }
->>>>>>> 062e2842
             loggingServices.get(OutputEventRenderer.class).configure(operationParameters.getBuildLogLevel());
             DaemonClientServices clientServices = new DaemonClientServices(loggingServices, params.daemonParams, operationParameters.getStandardInput(SafeStreams.emptyInput()));
             executer = clientServices.get(DaemonClient.class);
